--- conflicted
+++ resolved
@@ -1,188 +1,175 @@
-/*
- * Copyright (c) 2010
- *
- * This program is free software: you can redistribute it and/or modify
- * it under the terms of the GNU Affero General Public License as
- * published by the Free Software Foundation, either version 3 of the
- * License, or (at your option) any later version.
- * 
- * This program is distributed in the hope that it will be useful,
- * but WITHOUT ANY WARRANTY; without even the implied warranty of
- * MERCHANTABILITY or FITNESS FOR A PARTICULAR PURPOSE.  See the
- * GNU Affero General Public License for more details.
- * 
- * You should have received a copy of the GNU Affero General Public License
- * along with this program. If not, see <http://www.gnu.org/licenses/>.
- */
-package org.neo4j.gis.spatial;
-
-import java.util.HashMap;
-
-import org.neo4j.graphdb.Node;
-
-import com.vividsolutions.jts.geom.Envelope;
-import com.vividsolutions.jts.geom.Geometry;
-import com.vividsolutions.jts.geom.GeometryFactory;
-import com.vividsolutions.jts.geom.LineString;
-import com.vividsolutions.jts.geom.MultiLineString;
-import com.vividsolutions.jts.geom.MultiPoint;
-import com.vividsolutions.jts.geom.MultiPolygon;
-import com.vividsolutions.jts.geom.Point;
-import com.vividsolutions.jts.geom.Polygon;
-import com.vividsolutions.jts.io.ParseException;
-import com.vividsolutions.jts.io.WKBReader;
-import com.vividsolutions.jts.io.WKBWriter;
-
-/**
- * @author Davide Savazzi
- */
-public class GeometryUtils implements Constants {
-
-    // Public methods
-
-    /**
-     * Find and extract the bounding box from the node properties.
-     */
-    public static Envelope getEnvelope(Node node) {
-        double[] bbox = (double[])node.getProperty(PROP_BBOX);
-
-        // Envelope parameters: xmin, xmax, ymin, ymax)
-        return new Envelope(bbox[0], bbox[2], bbox[1], bbox[3]);
-    }
-
-    /**
-     * Create a bounding box encompassing the two bounding boxes passed in.
-     * 
-     * @param e
-     * @param e1
-     * @return
-     */
-    public static Envelope getEnvelope(Envelope e, Envelope e1) {
-        Envelope result = new Envelope(e);
-        result.expandToInclude(e1);
-        return result;
-    }
-
-    /**
-     * Encode the geometry information into the Node. Currently this stores the geometry in WKB as a
-     * byte[] property of the Node. Future versions will allow alternative storage, like WKT,
-     * sub-graphs and vertex point arrays with additional metadata properties. TODO: Support more
-     * encoding options TODO: Optimize (reduce object creation)
-     * 
-     * @param geom
-     * @param geomNode
-     */
-    public static void encode(Geometry geom, Node geomNode) {
-        geomNode.setProperty(PROP_TYPE, encodeGeometryType(geom.getGeometryType()));
-
-        Envelope mbb = geom.getEnvelopeInternal();
-        geomNode.setProperty(PROP_BBOX, new double[] {mbb.getMinX(), mbb.getMinY(), mbb.getMaxX(), mbb.getMaxY()});
-
-        WKBWriter writer = new WKBWriter();
-        geomNode.setProperty(PROP_WKB, writer.write(geom));
-    }
-
-    /**
-     * Decode the geometry information in the Node, and create a JTS Geometry object. Currently this
-     * looks for a WKB byte[]. Future versions will also look for WKT, sub-graphs or other metadata
-     * options with different performance characteristics. TODO: Support more decoding options
-     * 
-     * @param geomNode
-     * @param geomFactory
-     * @return
-     */
-    public static Geometry decode(Node geomNode, GeometryFactory geomFactory) {
-        try {
-            WKBReader reader = new WKBReader(geomFactory);
-            return reader.read((byte[])geomNode.getProperty(PROP_WKB));
-        } catch (ParseException e) {
-            throw new SpatialDatabaseException(e.getMessage(), e);
-        }
-    }
-
-    // Private methods
-    private static HashMap<String, Integer> geometryTypesMap = new HashMap<String, Integer>();
-    static {
-        geometryTypesMap.put("Point", GTYPE_POINT);
-        geometryTypesMap.put("MultiPoint", GTYPE_MULTIPOINT);
-        geometryTypesMap.put("LineString", GTYPE_LINESTRING);
-        geometryTypesMap.put("MultiLineString", GTYPE_MULTILINESTRING);
-        geometryTypesMap.put("Polygon", GTYPE_POLYGON);
-        geometryTypesMap.put("MultiPolygon", GTYPE_MULTIPOLYGON);
-    }
-
-<<<<<<< HEAD
-    private static Integer encodeGeometryType(String jtsGeometryType) {
-        // TODO: Consider alternatives for specifying type, like relationship to type category
-        // objects (or similar indexing structure)
-        Integer type = geometryTypesMap.get(jtsGeometryType);
-        if (type == null)
-            throw new IllegalArgumentException("Unknown JTS Geometry Type:" + jtsGeometryType);
-        return type;
-    }
-    private static long totalEncodeTime = 0;
-    private static long totalEncodeCount = 0;
-    private static long totalEncodeLength = 0;
-
-=======
-	public static Geometry decode(Node geomNode, GeometryFactory geomFactory) {
-		try {
-			WKBReader reader = new WKBReader(geomFactory);
-			return reader.read((byte[]) geomNode.getProperty(PROP_WKB));
-		} catch (ParseException e) {
-			throw new SpatialDatabaseException(e.getMessage(), e);
-		}
-	}
-	
-	public static Integer convertJtsClassToGeometryType(Class jtsClass) {
-		if (jtsClass.equals(Point.class)) {
-			return GTYPE_POINT;
-		} else if (jtsClass.equals(LineString.class)) {
-			return GTYPE_LINESTRING;
-		} else if (jtsClass.equals(Polygon.class)) {
-			return GTYPE_POLYGON;
-		} else if (jtsClass.equals(MultiPoint.class)) {
-			return GTYPE_MULTIPOINT;
-		} else if (jtsClass.equals(MultiLineString.class)) {
-			return GTYPE_MULTILINESTRING;
-		} else if (jtsClass.equals(MultiPolygon.class)) {
-			return GTYPE_MULTIPOLYGON;
-		} else {
-			return null;
-		}
-	}
-	
-	public static Class convertGeometryTypeToJtsClass(Integer geometryType) {
-		switch (geometryType) {
-			case GTYPE_POINT: return Point.class;
-			case GTYPE_LINESTRING: return LineString.class; 
-			case GTYPE_POLYGON: return Polygon.class;
-			case GTYPE_MULTIPOINT: return MultiPoint.class;
-			case GTYPE_MULTILINESTRING: return MultiLineString.class;
-			case GTYPE_MULTIPOLYGON: return MultiPolygon.class;
-			default: return null;
-		}
-	}
-	
-	
-	// Private methods
-	
-	private static Integer encodeGeometryType(String jtsGeometryType) {
-		if ("Point".equals(jtsGeometryType)) {
-			return GTYPE_POINT;
-		} else if ("MultiPoint".equals(jtsGeometryType)) {
-			return GTYPE_MULTIPOINT;
-		} else if ("LineString".equals(jtsGeometryType)) {
-			return GTYPE_LINESTRING;
-		} else if ("MultiLineString".equals(jtsGeometryType)) {
-			return GTYPE_MULTILINESTRING;
-		} else if ("Polygon".equals(jtsGeometryType)) {
-			return GTYPE_POLYGON;
-		} else if ("MultiPolygon".equals(jtsGeometryType)) {
-			return GTYPE_MULTIPOLYGON;
-		} else {
-			throw new IllegalArgumentException("unknown type:" + jtsGeometryType);
-		}
-	}
->>>>>>> d82e6654
+/*
+ * Copyright (c) 2010
+ *
+ * This program is free software: you can redistribute it and/or modify
+ * it under the terms of the GNU Affero General Public License as
+ * published by the Free Software Foundation, either version 3 of the
+ * License, or (at your option) any later version.
+ * 
+ * This program is distributed in the hope that it will be useful,
+ * but WITHOUT ANY WARRANTY; without even the implied warranty of
+ * MERCHANTABILITY or FITNESS FOR A PARTICULAR PURPOSE.  See the
+ * GNU Affero General Public License for more details.
+ * 
+ * You should have received a copy of the GNU Affero General Public License
+ * along with this program. If not, see <http://www.gnu.org/licenses/>.
+ */
+package org.neo4j.gis.spatial;
+
+import java.util.HashMap;
+
+import org.neo4j.graphdb.Node;
+
+import com.vividsolutions.jts.geom.Envelope;
+import com.vividsolutions.jts.geom.Geometry;
+import com.vividsolutions.jts.geom.GeometryFactory;
+import com.vividsolutions.jts.geom.LineString;
+import com.vividsolutions.jts.geom.MultiLineString;
+import com.vividsolutions.jts.geom.MultiPoint;
+import com.vividsolutions.jts.geom.MultiPolygon;
+import com.vividsolutions.jts.geom.Point;
+import com.vividsolutions.jts.geom.Polygon;
+import com.vividsolutions.jts.io.ParseException;
+import com.vividsolutions.jts.io.WKBReader;
+import com.vividsolutions.jts.io.WKBWriter;
+
+/**
+ * @author Davide Savazzi
+ */
+public class GeometryUtils implements Constants {
+
+    // Public methods
+
+    /**
+     * Find and extract the bounding box from the node properties.
+     */
+    public static Envelope getEnvelope(Node node) {
+        double[] bbox = (double[])node.getProperty(PROP_BBOX);
+
+        // Envelope parameters: xmin, xmax, ymin, ymax)
+        return new Envelope(bbox[0], bbox[2], bbox[1], bbox[3]);
+    }
+
+    /**
+     * Create a bounding box encompassing the two bounding boxes passed in.
+     * 
+     * @param e
+     * @param e1
+     * @return
+     */
+    public static Envelope getEnvelope(Envelope e, Envelope e1) {
+        Envelope result = new Envelope(e);
+        result.expandToInclude(e1);
+        return result;
+    }
+
+    /**
+     * Encode the geometry information into the Node. Currently this stores the geometry in WKB as a
+     * byte[] property of the Node. Future versions will allow alternative storage, like WKT,
+     * sub-graphs and vertex point arrays with additional metadata properties. TODO: Support more
+     * encoding options TODO: Optimize (reduce object creation)
+     * 
+     * @param geom
+     * @param geomNode
+     */
+    public static void encode(Geometry geom, Node geomNode) {
+        geomNode.setProperty(PROP_TYPE, encodeGeometryType(geom.getGeometryType()));
+
+        Envelope mbb = geom.getEnvelopeInternal();
+        geomNode.setProperty(PROP_BBOX, new double[] {mbb.getMinX(), mbb.getMinY(), mbb.getMaxX(), mbb.getMaxY()});
+
+        WKBWriter writer = new WKBWriter();
+        geomNode.setProperty(PROP_WKB, writer.write(geom));
+    }
+
+    /**
+     * Decode the geometry information in the Node, and create a JTS Geometry object. Currently this
+     * looks for a WKB byte[]. Future versions will also look for WKT, sub-graphs or other metadata
+     * options with different performance characteristics. TODO: Support more decoding options
+     * 
+     * @param geomNode
+     * @param geomFactory
+     * @return
+     */
+    public static Geometry decode(Node geomNode, GeometryFactory geomFactory) {
+        try {
+            WKBReader reader = new WKBReader(geomFactory);
+            return reader.read((byte[])geomNode.getProperty(PROP_WKB));
+        } catch (ParseException e) {
+            throw new SpatialDatabaseException(e.getMessage(), e);
+        }
+    }
+
+    // Private methods
+    private static HashMap<String, Integer> geometryTypesMap = new HashMap<String, Integer>();
+    static {
+        geometryTypesMap.put("Point", GTYPE_POINT);
+        geometryTypesMap.put("MultiPoint", GTYPE_MULTIPOINT);
+        geometryTypesMap.put("LineString", GTYPE_LINESTRING);
+        geometryTypesMap.put("MultiLineString", GTYPE_MULTILINESTRING);
+        geometryTypesMap.put("Polygon", GTYPE_POLYGON);
+        geometryTypesMap.put("MultiPolygon", GTYPE_MULTIPOLYGON);
+    }
+
+	public static Geometry decode(Node geomNode, GeometryFactory geomFactory) {
+		try {
+			WKBReader reader = new WKBReader(geomFactory);
+			return reader.read((byte[]) geomNode.getProperty(PROP_WKB));
+		} catch (ParseException e) {
+			throw new SpatialDatabaseException(e.getMessage(), e);
+		}
+	}
+	
+	public static Integer convertJtsClassToGeometryType(Class jtsClass) {
+		if (jtsClass.equals(Point.class)) {
+			return GTYPE_POINT;
+		} else if (jtsClass.equals(LineString.class)) {
+			return GTYPE_LINESTRING;
+		} else if (jtsClass.equals(Polygon.class)) {
+			return GTYPE_POLYGON;
+		} else if (jtsClass.equals(MultiPoint.class)) {
+			return GTYPE_MULTIPOINT;
+		} else if (jtsClass.equals(MultiLineString.class)) {
+			return GTYPE_MULTILINESTRING;
+		} else if (jtsClass.equals(MultiPolygon.class)) {
+			return GTYPE_MULTIPOLYGON;
+		} else {
+			return null;
+		}
+	}
+	
+	public static Class convertGeometryTypeToJtsClass(Integer geometryType) {
+		switch (geometryType) {
+			case GTYPE_POINT: return Point.class;
+			case GTYPE_LINESTRING: return LineString.class; 
+			case GTYPE_POLYGON: return Polygon.class;
+			case GTYPE_MULTIPOINT: return MultiPoint.class;
+			case GTYPE_MULTILINESTRING: return MultiLineString.class;
+			case GTYPE_MULTIPOLYGON: return MultiPolygon.class;
+			default: return null;
+		}
+	}
+	
+	
+	// Private methods
+	
+	private static Integer encodeGeometryType(String jtsGeometryType) {
+	        // TODO: Consider alternatives for specifying type, like relationship to type category
+	        // objects (or similar indexing structure)
+		if ("Point".equals(jtsGeometryType)) {
+			return GTYPE_POINT;
+		} else if ("MultiPoint".equals(jtsGeometryType)) {
+			return GTYPE_MULTIPOINT;
+		} else if ("LineString".equals(jtsGeometryType)) {
+			return GTYPE_LINESTRING;
+		} else if ("MultiLineString".equals(jtsGeometryType)) {
+			return GTYPE_MULTILINESTRING;
+		} else if ("Polygon".equals(jtsGeometryType)) {
+			return GTYPE_POLYGON;
+		} else if ("MultiPolygon".equals(jtsGeometryType)) {
+			return GTYPE_MULTIPOLYGON;
+		} else {
+			throw new IllegalArgumentException("unknown type:" + jtsGeometryType);
+		}
+	}
 }